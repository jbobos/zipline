#
# Copyright 2015 Quantopian, Inc.
#
# Licensed under the Apache License, Version 2.0 (the "License");
# you may not use this file except in compliance with the License.
# You may obtain a copy of the License at
#
#     http://www.apache.org/licenses/LICENSE-2.0
#
# Unless required by applicable law or agreed to in writing, software
# distributed under the License is distributed on an "AS IS" BASIS,
# WITHOUT WARRANTIES OR CONDITIONS OF ANY KIND, either express or implied.
# See the License for the specific language governing permissions and
# limitations under the License.
import warnings
from copy import copy

import pytz
import pandas as pd
from contextlib2 import ExitStack
from pandas.tseries.tools import normalize_date
import numpy as np

from itertools import chain, repeat
from numbers import Integral

from six import (
    exec_,
    iteritems,
    itervalues,
    string_types,
)

from zipline._protocol import handle_non_market_minutes
from zipline.data.data_portal import DataPortal
from zipline.errors import (
    AttachPipelineAfterInitialize,
    HistoryInInitialize,
    NoSuchPipeline,
    OrderDuringInitialize,
    PipelineOutputDuringInitialize,
    RegisterAccountControlPostInit,
    RegisterTradingControlPostInit,
    SetBenchmarkOutsideInitialize,
    SetCommissionPostInit,
    SetSlippagePostInit,
    UnsupportedCommissionModel,
    UnsupportedDatetimeFormat,
    UnsupportedOrderParameters,
    UnsupportedSlippageModel,
    CannotOrderDelistedAsset, UnsupportedCancelPolicy, SetCancelPolicyPostInit)
from zipline.finance.trading import TradingEnvironment
from zipline.finance.blotter import Blotter
from zipline.finance.commission import PerShare, PerTrade, PerDollar
from zipline.finance.controls import (
    LongOnly,
    MaxOrderCount,
    MaxOrderSize,
    MaxPositionSize,
    MaxLeverage,
    RestrictedListOrder
)
from zipline.finance.execution import (
    LimitOrder,
    MarketOrder,
    StopLimitOrder,
    StopOrder,
)
from zipline.finance.performance import PerformanceTracker
from zipline.finance.slippage import (
    VolumeShareSlippage,
    SlippageModel
)
from zipline.finance.cancel_policy import NeverCancel, CancelPolicy
from zipline.assets import Asset, Equity, Future
from zipline.assets.futures import FutureChain
from zipline.gens.tradesimulation import AlgorithmSimulator
from zipline.pipeline.engine import (
    NoOpPipelineEngine,
    SimplePipelineEngine,
)
from zipline.utils.api_support import (
    api_method,
    require_initialized,
    require_not_initialized,
    ZiplineAPI,
)
from zipline.utils.input_validation import ensure_upper_case
from zipline.utils.cache import CachedObject, Expired
import zipline.utils.events
from zipline.utils.events import (
    EventManager,
    make_eventrule,
    DateRuleFactory,
    TimeRuleFactory,
)
from zipline.utils.factory import create_simulation_parameters
from zipline.utils.math_utils import (
    tolerant_equals,
    round_if_near_integer
)
from zipline.utils.preprocess import preprocess

import zipline.protocol
from zipline.sources.requests_csv import PandasRequestsCSV

from zipline.gens.sim_engine import (
    MinuteSimulationClock,
    DailySimulationClock,
)
from zipline.sources.benchmark_source import BenchmarkSource
from zipline.zipline_warnings import ZiplineDeprecationWarning

DEFAULT_CAPITAL_BASE = float("1.0e5")


class TradingAlgorithm(object):
    """A class that represents a trading strategy and parameters to execute
    the strategy.

    Parameters
    ----------
    *args, **kwargs
        Forwarded to ``initialize`` unless listed below.
    initialize : callable[context -> None], optional
        Function that is called at the start of the simulation to
        setup the initial context.
    handle_data : callable[(context, data) -> None], optional
        Function called on every bar. This is where most logic should be
        implemented.
    before_trading_start : callable[(context, data) -> None], optional
        Function that is called before any bars have been processed each
        day.
    analyze : callable[(context, DataFrame) -> None], optional
        Function that is called at the end of the backtest. This is passed
        the context and the performance results for the backtest.
    script : str, optional
        Algoscript that contains the definitions for the four algorithm
        lifecycle functions and any supporting code.
    namespace : dict, optional
        The namespace to execute the algoscript in. By default this is an
        empty namespace that will include only python built ins.
    algo_filename : str, optional
        The filename for the algoscript. This will be used in exception
        tracebacks. default: '<string>'.
    data_frequency : {'daily', 'minute'}, optional
        The duration of the bars.
    capital_base : float, optional
        How much capital to start with. default: 1.0e5
    instant_fill : bool, optional
        Whether to fill orders immediately or on next bar. default: False
    equities_metadata : dict or DataFrame or file-like object, optional
        If dict is provided, it must have the following structure:
        * keys are the identifiers
        * values are dicts containing the metadata, with the metadata
          field name as the key
        If pandas.DataFrame is provided, it must have the
        following structure:
        * column names must be the metadata fields
        * index must be the different asset identifiers
        * array contents should be the metadata value
        If an object with a ``read`` method is provided, ``read`` must
        return rows containing at least one of 'sid' or 'symbol' along
        with the other metadata fields.
    futures_metadata : dict or DataFrame or file-like object, optional
        The same layout as ``equities_metadata`` except that it is used
        for futures information.
    identifiers : list, optional
        Any asset identifiers that are not provided in the
        equities_metadata, but will be traded by this TradingAlgorithm.
    get_pipeline_loader : callable[BoundColumn -> PipelineLoader], optional
        The function that maps pipeline columns to their loaders.
    create_event_context : callable[BarData -> context manager], optional
        A function used to create a context mananger that wraps the
        execution of all events that are scheduled for a bar.
        This function will be passed the data for the bar and should
        return the actual context manager that will be entered.
    history_container_class : type, optional
        The type of history container to use. default: HistoryContainer
    platform : str, optional
        The platform the simulation is running on. This can be queried for
        in the simulation with ``get_environment``. This allows algorithms
        to conditionally execute code based on platform it is running on.
        default: 'zipline'
    """

    def __init__(self, *args, **kwargs):
<<<<<<< HEAD
        """Initialize sids and other state variables.

        :Arguments:
        :Optional:
            initialize : function
                Function that is called with a single
                argument at the begninning of the simulation.
            handle_data : function
                Function that is called with 2 arguments
                (context and data) on every bar.
            script : str
                Algoscript that contains initialize and
                handle_data function definition.
            data_frequency : {'daily', 'minute'}
               The duration of the bars.
            capital_base : float <default: 1.0e5>
               How much capital to start with.
            asset_finder : An AssetFinder object
                A new AssetFinder object to be used in this TradingEnvironment
            equities_metadata : can be either:
                            - dict
                            - pandas.DataFrame
                            - object with 'read' property
                If dict is provided, it must have the following structure:
                * keys are the identifiers
                * values are dicts containing the metadata, with the metadata
                  field name as the key
                If pandas.DataFrame is provided, it must have the
                following structure:
                * column names must be the metadata fields
                * index must be the different asset identifiers
                * array contents should be the metadata value
                If an object with a 'read' property is provided, 'read' must
                return rows containing at least one of 'sid' or 'symbol' along
                with the other metadata fields.
            identifiers : List
                Any asset identifiers that are not provided in the
                equities_metadata, but will be traded by this TradingAlgorithm
        """
=======
>>>>>>> 71f4e28e
        self.sources = []

        # List of trading controls to be used to validate orders.
        self.trading_controls = []

        # List of account controls to be checked on each bar.
        self.account_controls = []

        self._recorded_vars = {}
        self.namespace = kwargs.pop('namespace', {})

        self._platform = kwargs.pop('platform', 'zipline')

        self.logger = None

        self.data_portal = kwargs.pop('data_portal', None)

        # If an env has been provided, pop it
        self.trading_environment = kwargs.pop('env', None)

        if self.trading_environment is None:
            self.trading_environment = TradingEnvironment()

        # Update the TradingEnvironment with the provided asset metadata
        self.trading_environment.write_data(
            equities_data=kwargs.pop('equities_metadata', {}),
            equities_identifiers=kwargs.pop('identifiers', []),
            futures_data=kwargs.pop('futures_metadata', {}),
        )

        # set the capital base
        self.capital_base = kwargs.pop('capital_base', DEFAULT_CAPITAL_BASE)
        self.sim_params = kwargs.pop('sim_params', None)
        if self.sim_params is None:
            self.sim_params = create_simulation_parameters(
                capital_base=self.capital_base,
                start=kwargs.pop('start', None),
                end=kwargs.pop('end', None),
                env=self.trading_environment,
            )
        else:
            self.sim_params.update_internal_from_env(self.trading_environment)

        self.perf_tracker = None
        # Pull in the environment's new AssetFinder for quick reference
        self.asset_finder = self.trading_environment.asset_finder

        # Initialize Pipeline API data.
        self.init_engine(kwargs.pop('get_pipeline_loader', None))
        self._pipelines = {}
        # Create an always-expired cache so that we compute the first time data
        # is requested.
        self._pipeline_cache = CachedObject(None, pd.Timestamp(0, tz='UTC'))

        self.blotter = kwargs.pop('blotter', None)
        self.cancel_policy = kwargs.pop('cancel_policy', NeverCancel())
        if not self.blotter:
            self.blotter = Blotter(
                data_frequency=self.data_frequency,
                asset_finder=self.asset_finder,
                slippage_func=VolumeShareSlippage(),
                commission=PerShare(),
                # Default to NeverCancel in zipline
                cancel_policy=self.cancel_policy
            )

        # The symbol lookup date specifies the date to use when resolving
        # symbols to sids, and can be set using set_symbol_lookup_date()
        self._symbol_lookup_date = None

        self.portfolio_needs_update = True
        self.account_needs_update = True
        self.performance_needs_update = True
        self._portfolio = None
        self._account = None

        # If string is passed in, execute and get reference to
        # functions.
        self.algoscript = kwargs.pop('script', None)

        self._initialize = None
        self._before_trading_start = None
        self._analyze = None

        self.event_manager = EventManager(
            create_context=kwargs.pop('create_event_context', None),
        )

        if self.algoscript is not None:
            filename = kwargs.pop('algo_filename', None)
            if filename is None:
                filename = '<string>'
            code = compile(self.algoscript, filename, 'exec')
            exec_(code, self.namespace)
            self._initialize = self.namespace.get('initialize')
            if 'handle_data' not in self.namespace:
                raise ValueError('You must define a handle_data function.')
            else:
                self._handle_data = self.namespace['handle_data']

            self._before_trading_start = \
                self.namespace.get('before_trading_start')
            # Optional analyze function, gets called after run
            self._analyze = self.namespace.get('analyze')

        elif kwargs.get('initialize') and kwargs.get('handle_data'):
            if self.algoscript is not None:
                raise ValueError('You can not set script and \
                initialize/handle_data.')
            self._initialize = kwargs.pop('initialize')
            self._handle_data = kwargs.pop('handle_data')
            self._before_trading_start = kwargs.pop('before_trading_start',
                                                    None)
            self._analyze = kwargs.pop('analyze', None)

        self.event_manager.add_event(
            zipline.utils.events.Event(
                zipline.utils.events.Always(),
                # We pass handle_data.__func__ to get the unbound method.
                # We will explicitly pass the algorithm to bind it again.
                self.handle_data.__func__,
            ),
            prepend=True,
        )

        # If method not defined, NOOP
        if self._initialize is None:
            self._initialize = lambda x: None

        # Alternative way of setting data_frequency for backwards
        # compatibility.
        if 'data_frequency' in kwargs:
            self.data_frequency = kwargs.pop('data_frequency')

        # Prepare the algo for initialization
        self.initialized = False
        self.initialize_args = args
        self.initialize_kwargs = kwargs

        self.benchmark_sid = kwargs.pop('benchmark_sid', None)

    def init_engine(self, get_loader):
        """
        Construct and store a PipelineEngine from loader.

        If get_loader is None, constructs a NoOpPipelineEngine.
        """
        if get_loader is not None:
            self.engine = SimplePipelineEngine(
                get_loader,
                self.trading_environment.trading_days,
                self.asset_finder,
            )
        else:
            self.engine = NoOpPipelineEngine()

    def initialize(self, *args, **kwargs):
        """
        Call self._initialize with `self` made available to Zipline API
        functions.
        """
        with ZiplineAPI(self):
            self._initialize(self, *args, **kwargs)

    def before_trading_start(self, data):
        if self._before_trading_start is None:
            return

        with handle_non_market_minutes(data) if \
                self.data_frequency == "minute" else ExitStack():
            self._before_trading_start(self, data)

    def handle_data(self, data):
        self._handle_data(self, data)

        # Unlike trading controls which remain constant unless placing an
        # order, account controls can change each bar. Thus, must check
        # every bar no matter if the algorithm places an order or not.
        self.validate_account_controls()

    def analyze(self, perf):
        if self._analyze is None:
            return

        with ZiplineAPI(self):
            self._analyze(self, perf)

    def __repr__(self):
        """
        N.B. this does not yet represent a string that can be used
        to instantiate an exact copy of an algorithm.

        However, it is getting close, and provides some value as something
        that can be inspected interactively.
        """
        return """
{class_name}(
    capital_base={capital_base}
    sim_params={sim_params},
    initialized={initialized},
    slippage={slippage},
    commission={commission},
    blotter={blotter},
    recorded_vars={recorded_vars})
""".strip().format(class_name=self.__class__.__name__,
                   capital_base=self.capital_base,
                   sim_params=repr(self.sim_params),
                   initialized=self.initialized,
                   slippage=repr(self.blotter.slippage_func),
                   commission=repr(self.blotter.commission),
                   blotter=repr(self.blotter),
                   recorded_vars=repr(self.recorded_vars))

    def _create_clock(self):
        """
        If the clock property is not set, then create one based on frequency.
        """
        if self.sim_params.data_frequency == 'minute':
            env = self.trading_environment
            trading_o_and_c = env.open_and_closes.ix[
                self.sim_params.trading_days]
            market_opens = trading_o_and_c['market_open'].values.astype(
                'datetime64[ns]').astype(np.int64)
            market_closes = trading_o_and_c['market_close'].values.astype(
                'datetime64[ns]').astype(np.int64)

            minutely_emission = self.sim_params.emission_rate == "minute"

            clock = MinuteSimulationClock(
                self.sim_params.trading_days,
                market_opens,
                market_closes,
                env.trading_days,
                minutely_emission
            )
            return clock
        else:
            return DailySimulationClock(self.sim_params.trading_days)

    def _create_benchmark_source(self):
        return BenchmarkSource(
            self.benchmark_sid,
            self.trading_environment,
            self.sim_params.trading_days,
            self.data_portal,
            emission_rate=self.sim_params.emission_rate,
        )

    def _create_generator(self, sim_params):
        if sim_params is not None:
            self.sim_params = sim_params

        if self.perf_tracker is None:
            # HACK: When running with the `run` method, we set perf_tracker to
            # None so that it will be overwritten here.
            self.perf_tracker = PerformanceTracker(
                sim_params=self.sim_params,
                env=self.trading_environment,
                data_portal=self.data_portal
            )

            # Set the dt initially to the period start by forcing it to change.
            self.on_dt_changed(self.sim_params.period_start)

        if not self.initialized:
            self.initialize(*self.initialize_args, **self.initialize_kwargs)
            self.initialized = True

        self.trading_client = AlgorithmSimulator(
            self,
            sim_params,
            self.data_portal,
            self._create_clock(),
            self._create_benchmark_source(),
            universe_func=self._calculate_universe
        )

        return self.trading_client.transform()

    def _calculate_universe(self):
        # this exists to provide backwards compatibility for older,
        # deprecated APIs, particularly around the iterability of
        # BarData (ie, 'for sid in data`).

        # our universe is all the assets passed into `run`.
        return self._assets_from_source

    def get_generator(self):
        """
        Override this method to add new logic to the construction
        of the generator. Overrides can use the _create_generator
        method to get a standard construction generator.
        """
        return self._create_generator(self.sim_params)

    def run(self, data=None, overwrite_sim_params=True):
        """Run the algorithm.

        :Arguments:
            source : DataPortal

        :Returns:
            daily_stats : pandas.DataFrame
              Daily performance metrics such as returns, alpha etc.

        """
        self._assets_from_source = []

        if isinstance(data, DataPortal):
            self.data_portal = data

            # define the universe as all the assets in the assetfinder
            # This is not great, because multiple runs can accumulate assets
            # in the assetfinder, but it's better than spending time adding
            # functionality in the dataportal to report all the assets it
            # knows about.
            self._assets_from_source = \
                self.trading_environment.asset_finder.retrieve_all(
                    self.trading_environment.asset_finder.sids
                )

        else:
            if isinstance(data, pd.DataFrame):
                # If a DataFrame is passed. Promote it to a Panel.
                # The reader will fake volume values.
                data = pd.Panel({'close': data.copy()})
                data = data.swapaxes(0, 2)

            if isinstance(data, pd.Panel):
                copy_panel = data.copy()
                copy_panel.items = self._write_and_map_id_index_to_sids(
                    copy_panel.items, copy_panel.major_axis[0],
                )
                self._assets_from_source = \
                    set(self.trading_environment.asset_finder.retrieve_all(
                        copy_panel.items
                    ))
                equities = []
                for asset in self._assets_from_source:
                    if isinstance(asset, Equity):
                        equities.append(asset)
                if equities:
                    from zipline.data.us_equity_pricing import \
                        PanelDailyBarReader
                    equity_daily_reader = PanelDailyBarReader(
                        self.trading_environment.trading_days, copy_panel)
                else:
                    equity_daily_reader = None
                self.data_portal = DataPortal(
                    self.trading_environment,
                    equity_daily_reader=equity_daily_reader)

                # For compatibility with existing examples allow start/end
                # to be inferred.
                if overwrite_sim_params:
                    self.sim_params.period_start = data.major_axis[0]
                    self.sim_params.period_end = data.major_axis[-1]
                    # Changing period_start and period_close might require
                    # updating of first_open and last_close.
                    self.sim_params.update_internal_from_env(
                        env=self.trading_environment
                    )

        # Force a reset of the performance tracker, in case
        # this is a repeat run of the algorithm.
        self.perf_tracker = None

        # Create zipline and loop through simulated_trading.
        # Each iteration returns a perf dictionary
        perfs = []
        for perf in self.get_generator():
            perfs.append(perf)

        # convert perf dict to pandas dataframe
        daily_stats = self._create_daily_stats(perfs)

        self.analyze(daily_stats)

        return daily_stats

    def _write_and_map_id_index_to_sids(self, identifiers, as_of_date):
        # Build new Assets for identifiers that can't be resolved as
        # sids/Assets
        identifiers_to_build = []
        for identifier in identifiers:
            asset = None

            if isinstance(identifier, Asset):
                asset = self.asset_finder.retrieve_asset(sid=identifier.sid,
                                                         default_none=True)
            elif isinstance(identifier, Integral):
                asset = self.asset_finder.retrieve_asset(sid=identifier,
                                                         default_none=True)
            if asset is None:
                identifiers_to_build.append(identifier)

        self.trading_environment.write_data(
            equities_identifiers=identifiers_to_build)

        # We need to clear out any cache misses that were stored while trying
        # to do lookups.  The real fix for this problem is to not construct an
        # AssetFinder until we `run()` when we actually have all the data we
        # need to so.
        self.asset_finder._reset_caches()

        return self.asset_finder.map_identifier_index_to_sids(
            identifiers, as_of_date,
        )

    def _create_daily_stats(self, perfs):
        # create daily and cumulative stats dataframe
        daily_perfs = []
        # TODO: the loop here could overwrite expected properties
        # of daily_perf. Could potentially raise or log a
        # warning.
        for perf in perfs:
            if 'daily_perf' in perf:

                perf['daily_perf'].update(
                    perf['daily_perf'].pop('recorded_vars')
                )
                perf['daily_perf'].update(perf['cumulative_risk_metrics'])
                daily_perfs.append(perf['daily_perf'])
            else:
                self.risk_report = perf

        daily_dts = [np.datetime64(perf['period_close'], utc=True)
                     for perf in daily_perfs]
        daily_stats = pd.DataFrame(daily_perfs, index=daily_dts)

        return daily_stats

    @api_method
    def get_environment(self, field='platform'):
        env = {
            'arena': self.sim_params.arena,
            'data_frequency': self.sim_params.data_frequency,
            'start': self.sim_params.first_open,
            'end': self.sim_params.last_close,
            'capital_base': self.sim_params.capital_base,
            'platform': self._platform
        }
        if field == '*':
            return env
        else:
            return env[field]

    @api_method
    def fetch_csv(self, url,
                  pre_func=None,
                  post_func=None,
                  date_column='date',
                  date_format=None,
                  timezone=pytz.utc.zone,
                  symbol=None,
                  mask=True,
                  symbol_column=None,
                  special_params_checker=None,
                  **kwargs):

        # Show all the logs every time fetcher is used.
        csv_data_source = PandasRequestsCSV(
            url,
            pre_func,
            post_func,
            self.trading_environment,
            self.sim_params.period_start,
            self.sim_params.period_end,
            date_column,
            date_format,
            timezone,
            symbol,
            mask,
            symbol_column,
            data_frequency=self.data_frequency,
            special_params_checker=special_params_checker,
            **kwargs
        )

        # ingest this into dataportal
        self.data_portal.handle_extra_source(csv_data_source.df,
                                             self.sim_params)

        return csv_data_source

    def add_event(self, rule=None, callback=None):
        """
        Adds an event to the algorithm's EventManager.
        """
        self.event_manager.add_event(
            zipline.utils.events.Event(rule, callback),
        )

    @api_method
    def schedule_function(self,
                          func,
                          date_rule=None,
                          time_rule=None,
                          half_days=True):
        """
        Schedules a function to be called with some timed rules.
        """
        date_rule = date_rule or DateRuleFactory.every_day()
        time_rule = ((time_rule or TimeRuleFactory.market_open())
                     if self.sim_params.data_frequency == 'minute' else
                     # If we are in daily mode the time_rule is ignored.
                     zipline.utils.events.Always())

        self.add_event(
            make_eventrule(date_rule, time_rule, half_days),
            func,
        )

    @api_method
    def record(self, *args, **kwargs):
        """
        Track and record local variable (i.e. attributes) each day.
        """
        # Make 2 objects both referencing the same iterator
        args = [iter(args)] * 2

        # Zip generates list entries by calling `next` on each iterator it
        # receives.  In this case the two iterators are the same object, so the
        # call to next on args[0] will also advance args[1], resulting in zip
        # returning (a,b) (c,d) (e,f) rather than (a,a) (b,b) (c,c) etc.
        positionals = zip(*args)
        for name, value in chain(positionals, iteritems(kwargs)):
            self._recorded_vars[name] = value

    @api_method
    def set_benchmark(self, benchmark_sid):
        if self.initialized:
            raise SetBenchmarkOutsideInitialize()

        self.benchmark_sid = benchmark_sid

    @api_method
    @preprocess(symbol_str=ensure_upper_case)
    def symbol(self, symbol_str):
        """
        Default symbol lookup for any source that directly maps the
        symbol to the Asset (e.g. yahoo finance).
        """
        # If the user has not set the symbol lookup date,
        # use the period_end as the date for sybmol->sid resolution.
        _lookup_date = self._symbol_lookup_date if self._symbol_lookup_date is not None \
            else self.sim_params.period_end

        return self.asset_finder.lookup_symbol(
            symbol_str,
            as_of_date=_lookup_date,
        )

    @api_method
    def symbols(self, *args):
        """
        Default symbols lookup for any source that directly maps the
        symbol to the Asset (e.g. yahoo finance).
        """
        return [self.symbol(identifier) for identifier in args]

    @api_method
    def sid(self, a_sid):
        """
        Default sid lookup for any source that directly maps the integer sid
        to the Asset.
        """
        return self.asset_finder.retrieve_asset(a_sid)

    @api_method
    @preprocess(symbol=ensure_upper_case)
    def future_symbol(self, symbol):
        """ Lookup a futures contract with a given symbol.

        Parameters
        ----------
        symbol : str
            The symbol of the desired contract.

        Returns
        -------
        Future
            A Future object.

        Raises
        ------
        SymbolNotFound
            Raised when no contract named 'symbol' is found.

        """
        return self.asset_finder.lookup_future_symbol(symbol)

    @api_method
    @preprocess(root_symbol=ensure_upper_case)
    def future_chain(self, root_symbol, as_of_date=None):
        """ Look up a future chain with the specified parameters.

        Parameters
        ----------
        root_symbol : str
            The root symbol of a future chain.
        as_of_date : datetime.datetime or pandas.Timestamp or str, optional
            Date at which the chain determination is rooted. I.e. the
            existing contract whose notice date is first after this date is
            the primary contract, etc.

        Returns
        -------
        FutureChain
            The future chain matching the specified parameters.

        Raises
        ------
        RootSymbolNotFound
            If a future chain could not be found for the given root symbol.
        """
        if as_of_date:
            try:
                as_of_date = pd.Timestamp(as_of_date, tz='UTC')
            except ValueError:
                raise UnsupportedDatetimeFormat(input=as_of_date,
                                                method='future_chain')
        return FutureChain(
            asset_finder=self.asset_finder,
            get_datetime=self.get_datetime,
            root_symbol=root_symbol,
            as_of_date=as_of_date
        )

    def _calculate_order_value_amount(self, asset, value):
        """
        Calculates how many shares/contracts to order based on the type of
        asset being ordered.
        """

        if self.datetime >= asset.end_date:
            raise CannotOrderDelistedAsset(
                msg="Cannot order {0}, as it stopped trading on {1}.".format(
                    asset.symbol, asset.end_date
                )
            )

        last_price = self.trading_client.current_data.current(asset, "price")

        if np.isnan(last_price):
            raise CannotOrderDelistedAsset(
                msg="Cannot order {0}, as there is no last "
                    "price for it.".format(asset.symbol)
            )

        if tolerant_equals(last_price, 0):
            zero_message = "Price of 0 for {psid}; can't infer value".format(
                psid=asset
            )
            if self.logger:
                self.logger.debug(zero_message)
            # Don't place any order
            return 0

        if isinstance(asset, Future):
            value_multiplier = asset.multiplier
        else:
            value_multiplier = 1

        return value / (last_price * value_multiplier)

    @api_method
    def order(self, asset, amount,
              limit_price=None,
              stop_price=None,
              style=None):
        """
        Place an order using the specified parameters.
        """
        # Truncate to the integer share count that's either within .0001 of
        # amount or closer to zero.
        # E.g. 3.9999 -> 4.0; 5.5 -> 5.0; -5.5 -> -5.0
        amount = int(round_if_near_integer(amount))

        # Raises a ZiplineError if invalid parameters are detected.
        self.validate_order_params(asset,
                                   amount,
                                   limit_price,
                                   stop_price,
                                   style)

        # Convert deprecated limit_price and stop_price parameters to use
        # ExecutionStyle objects.
        style = self.__convert_order_params_for_blotter(limit_price,
                                                        stop_price,
                                                        style)
        return self.blotter.order(asset, amount, style)

    def validate_order_params(self,
                              asset,
                              amount,
                              limit_price,
                              stop_price,
                              style):
        """
        Helper method for validating parameters to the order API function.

        Raises an UnsupportedOrderParameters if invalid arguments are found.
        """

        if not self.initialized:
            raise OrderDuringInitialize(
                msg="order() can only be called from within handle_data()"
            )

        if style:
            if limit_price:
                raise UnsupportedOrderParameters(
                    msg="Passing both limit_price and style is not supported."
                )

            if stop_price:
                raise UnsupportedOrderParameters(
                    msg="Passing both stop_price and style is not supported."
                )

        if not isinstance(asset, Asset):
            raise UnsupportedOrderParameters(
                msg="Passing non-Asset argument to 'order()' is not supported."
                    " Use 'sid()' or 'symbol()' methods to look up an Asset."
            )

        for control in self.trading_controls:
            control.validate(asset,
                             amount,
                             self.updated_portfolio(),
                             self.get_datetime(),
                             self.trading_client.current_data)

    @staticmethod
    def __convert_order_params_for_blotter(limit_price, stop_price, style):
        """
        Helper method for converting deprecated limit_price and stop_price
        arguments into ExecutionStyle instances.

        This function assumes that either style == None or (limit_price,
        stop_price) == (None, None).
        """
        # TODO_SS: DeprecationWarning for usage of limit_price and stop_price.
        if style:
            assert (limit_price, stop_price) == (None, None)
            return style
        if limit_price and stop_price:
            return StopLimitOrder(limit_price, stop_price)
        if limit_price:
            return LimitOrder(limit_price)
        if stop_price:
            return StopOrder(stop_price)
        else:
            return MarketOrder()

    @api_method
    def order_value(self, sid, value,
                    limit_price=None, stop_price=None, style=None):
        """
        Place an order by desired value rather than desired number of shares.
        If the requested sid exists, the requested value is
        divided by its price to imply the number of shares to transact.
        If the Asset being ordered is a Future, the 'value' calculated
        is actually the exposure, as Futures have no 'value'.

        value > 0 :: Buy/Cover
        value < 0 :: Sell/Short
        Market order:    order(sid, value)
        Limit order:     order(sid, value, limit_price)
        Stop order:      order(sid, value, None, stop_price)
        StopLimit order: order(sid, value, limit_price, stop_price)
        """
        amount = self._calculate_order_value_amount(sid, value)
        return self.order(sid, amount,
                          limit_price=limit_price,
                          stop_price=stop_price,
                          style=style)

    @property
    def recorded_vars(self):
        return copy(self._recorded_vars)

    @property
    def portfolio(self):
        return self.updated_portfolio()

    def updated_portfolio(self):
        if self.portfolio_needs_update:
            self._portfolio = \
                self.perf_tracker.get_portfolio(self.performance_needs_update,
                                                self.datetime)
            self.portfolio_needs_update = False
            self.performance_needs_update = False
        return self._portfolio

    @property
    def account(self):
        return self.updated_account()

    def updated_account(self):
        if self.account_needs_update:
            self._account = \
                self.perf_tracker.get_account(self.performance_needs_update,
                                              self.datetime)
            self.account_needs_update = False
            self.performance_needs_update = False
        return self._account

    def set_logger(self, logger):
        self.logger = logger

    def on_dt_changed(self, dt):
        """
        Callback triggered by the simulation loop whenever the current dt
        changes.

        Any logic that should happen exactly once at the start of each datetime
        group should happen here.
        """
        self.datetime = dt
        self.perf_tracker.set_date(dt)
        self.blotter.set_date(dt)

        self.portfolio_needs_update = True
        self.account_needs_update = True
        self.performance_needs_update = True

    @api_method
    def get_datetime(self, tz=None):
        """
        Returns the simulation datetime.
        """
        dt = self.datetime
        assert dt.tzinfo == pytz.utc, "Algorithm should have a utc datetime"

        if tz is not None:
            # Convert to the given timezone passed as a string or tzinfo.
            if isinstance(tz, string_types):
                tz = pytz.timezone(tz)
            dt = dt.astimezone(tz)

        return dt  # datetime.datetime objects are immutable.

    def update_dividends(self, dividend_frame):
        """
        Set DataFrame used to process dividends.  DataFrame columns should
        contain at least the entries in zp.DIVIDEND_FIELDS.
        """
        self.perf_tracker.update_dividends(dividend_frame)

    @api_method
    def set_slippage(self, slippage):
        if not isinstance(slippage, SlippageModel):
            raise UnsupportedSlippageModel()
        if self.initialized:
            raise SetSlippagePostInit()
        self.blotter.slippage_func = slippage

    @api_method
    def set_commission(self, commission):
        if not isinstance(commission, (PerShare, PerTrade, PerDollar)):
            raise UnsupportedCommissionModel()

        if self.initialized:
            raise SetCommissionPostInit()
        self.blotter.commission = commission

    @api_method
    def set_cancel_policy(self, cancel_policy):
        if not isinstance(cancel_policy, CancelPolicy):
            raise UnsupportedCancelPolicy()

        if self.initialized:
            raise SetCancelPolicyPostInit()

        self.blotter.cancel_policy = cancel_policy

    @api_method
    def set_symbol_lookup_date(self, dt):
        """
        Set the date for which symbols will be resolved to their sids
        (symbols may map to different firms or underlying assets at
        different times)
        """
        try:
            self._symbol_lookup_date = pd.Timestamp(dt, tz='UTC')
        except ValueError:
            raise UnsupportedDatetimeFormat(input=dt,
                                            method='set_symbol_lookup_date')

    # Remain backwards compatibility
    @property
    def data_frequency(self):
        return self.sim_params.data_frequency

    @data_frequency.setter
    def data_frequency(self, value):
        assert value in ('daily', 'minute')
        self.sim_params.data_frequency = value

    @api_method
    def order_percent(self, sid, percent,
                      limit_price=None, stop_price=None, style=None):
        """
        Place an order in the specified asset corresponding to the given
        percent of the current portfolio value.

        Note that percent must expressed as a decimal (0.50 means 50\%).
        """
        value = self.portfolio.portfolio_value * percent
        return self.order_value(sid, value,
                                limit_price=limit_price,
                                stop_price=stop_price,
                                style=style)

    @api_method
    def order_target(self, sid, target,
                     limit_price=None, stop_price=None, style=None):
        """
        Place an order to adjust a position to a target number of shares. If
        the position doesn't already exist, this is equivalent to placing a new
        order. If the position does exist, this is equivalent to placing an
        order for the difference between the target number of shares and the
        current number of shares.
        """
        if sid in self.portfolio.positions:
            current_position = self.portfolio.positions[sid].amount
            req_shares = target - current_position
            return self.order(sid, req_shares,
                              limit_price=limit_price,
                              stop_price=stop_price,
                              style=style)
        else:
            return self.order(sid, target,
                              limit_price=limit_price,
                              stop_price=stop_price,
                              style=style)

    @api_method
    def order_target_value(self, sid, target,
                           limit_price=None, stop_price=None, style=None):
        """
        Place an order to adjust a position to a target value. If
        the position doesn't already exist, this is equivalent to placing a new
        order. If the position does exist, this is equivalent to placing an
        order for the difference between the target value and the
        current value.
        If the Asset being ordered is a Future, the 'target value' calculated
        is actually the target exposure, as Futures have no 'value'.
        """
        target_amount = self._calculate_order_value_amount(sid, target)
        return self.order_target(sid, target_amount,
                                 limit_price=limit_price,
                                 stop_price=stop_price,
                                 style=style)

    @api_method
    def order_target_percent(self, sid, target,
                             limit_price=None, stop_price=None, style=None):
        """
        Place an order to adjust a position to a target percent of the
        current portfolio value. If the position doesn't already exist, this is
        equivalent to placing a new order. If the position does exist, this is
        equivalent to placing an order for the difference between the target
        percent and the current percent.

        Note that target must expressed as a decimal (0.50 means 50\%).
        """
        target_value = self.portfolio.portfolio_value * target
        return self.order_target_value(sid, target_value,
                                       limit_price=limit_price,
                                       stop_price=stop_price,
                                       style=style)

    @api_method
    def get_open_orders(self, sid=None):
        if sid is None:
            return {
                key: [order.to_api_obj() for order in orders]
                for key, orders in iteritems(self.blotter.open_orders)
                if orders
            }
        if sid in self.blotter.open_orders:
            orders = self.blotter.open_orders[sid]
            return [order.to_api_obj() for order in orders]
        return []

    @api_method
    def get_order(self, order_id):
        if order_id in self.blotter.orders:
            return self.blotter.orders[order_id].to_api_obj()

    @api_method
    def cancel_order(self, order_param):
        order_id = order_param
        if isinstance(order_param, zipline.protocol.Order):
            order_id = order_param.id

        self.blotter.cancel(order_id)

    @api_method
    @require_initialized(HistoryInInitialize())
    def history(self, bar_count, frequency, field, ffill=True):
        warnings.warn(
            "The `history` method is deprecated.  Use `data.history` instead.",
            category=ZiplineDeprecationWarning,
            stacklevel=4
        )

        assets = self._calculate_universe()

        return self.data_portal.get_history_window(
            assets,
            self.datetime,
            bar_count,
            frequency,
            field,
            ffill,
        )

    ####################
    # Account Controls #
    ####################

    def register_account_control(self, control):
        """
        Register a new AccountControl to be checked on each bar.
        """
        if self.initialized:
            raise RegisterAccountControlPostInit()
        self.account_controls.append(control)

    def validate_account_controls(self):
        for control in self.account_controls:
            control.validate(self.updated_portfolio(),
                             self.updated_account(),
                             self.get_datetime(),
                             self.trading_client.current_data)

    @api_method
    def set_max_leverage(self, max_leverage=None):
        """
        Set a limit on the maximum leverage of the algorithm.
        """
        control = MaxLeverage(max_leverage)
        self.register_account_control(control)

    ####################
    # Trading Controls #
    ####################

    def register_trading_control(self, control):
        """
        Register a new TradingControl to be checked prior to order calls.
        """
        if self.initialized:
            raise RegisterTradingControlPostInit()
        self.trading_controls.append(control)

    @api_method
    def set_max_position_size(self,
                              sid=None,
                              max_shares=None,
                              max_notional=None):
        """
        Set a limit on the number of shares and/or dollar value held for the
        given sid. Limits are treated as absolute values and are enforced at
        the time that the algo attempts to place an order for sid. This means
        that it's possible to end up with more than the max number of shares
        due to splits/dividends, and more than the max notional due to price
        improvement.

        If an algorithm attempts to place an order that would result in
        increasing the absolute value of shares/dollar value exceeding one of
        these limits, raise a TradingControlException.
        """
        control = MaxPositionSize(asset=sid,
                                  max_shares=max_shares,
                                  max_notional=max_notional)
        self.register_trading_control(control)

    @api_method
    def set_max_order_size(self, sid=None, max_shares=None, max_notional=None):
        """
        Set a limit on the number of shares and/or dollar value of any single
        order placed for sid.  Limits are treated as absolute values and are
        enforced at the time that the algo attempts to place an order for sid.

        If an algorithm attempts to place an order that would result in
        exceeding one of these limits, raise a TradingControlException.
        """
        control = MaxOrderSize(asset=sid,
                               max_shares=max_shares,
                               max_notional=max_notional)
        self.register_trading_control(control)

    @api_method
    def set_max_order_count(self, max_count):
        """
        Set a limit on the number of orders that can be placed within the given
        time interval.
        """
        control = MaxOrderCount(max_count)
        self.register_trading_control(control)

    @api_method
    def set_do_not_order_list(self, restricted_list):
        """
        Set a restriction on which sids can be ordered.
        """
        control = RestrictedListOrder(restricted_list)
        self.register_trading_control(control)

    @api_method
    def set_long_only(self):
        """
        Set a rule specifying that this algorithm cannot take short positions.
        """
        self.register_trading_control(LongOnly())

    ##############
    # Pipeline API
    ##############
    @api_method
    @require_not_initialized(AttachPipelineAfterInitialize())
    def attach_pipeline(self, pipeline, name, chunksize=None):
        """
        Register a pipeline to be computed at the start of each day.
        """
        if self._pipelines:
            raise NotImplementedError("Multiple pipelines are not supported.")
        if chunksize is None:
            # Make the first chunk smaller to get more immediate results:
            # (one week, then every half year)
            chunks = iter(chain([5], repeat(126)))
        else:
            chunks = iter(repeat(int(chunksize)))
        self._pipelines[name] = pipeline, chunks

        # Return the pipeline to allow expressions like
        # p = attach_pipeline(Pipeline(), 'name')
        return pipeline

    @api_method
    @require_initialized(PipelineOutputDuringInitialize())
    def pipeline_output(self, name):
        """
        Get the results of pipeline with name `name`.

        Parameters
        ----------
        name : str
            Name of the pipeline for which results are requested.

        Returns
        -------
        results : pd.DataFrame
            DataFrame containing the results of the requested pipeline for
            the current simulation date.

        Raises
        ------
        NoSuchPipeline
            Raised when no pipeline with the name `name` has been registered.

        See Also
        --------
        :meth:`zipline.pipeline.engine.PipelineEngine.run_pipeline`
        """
        # NOTE: We don't currently support multiple pipelines, but we plan to
        # in the future.
        try:
            p, chunks = self._pipelines[name]
        except KeyError:
            raise NoSuchPipeline(
                name=name,
                valid=list(self._pipelines.keys()),
            )
        return self._pipeline_output(p, chunks)

    def _pipeline_output(self, pipeline, chunks):
        """
        Internal implementation of `pipeline_output`.
        """
        today = normalize_date(self.get_datetime())
        try:
            data = self._pipeline_cache.unwrap(today)
        except Expired:
            data, valid_until = self._run_pipeline(
                pipeline, today, next(chunks),
            )
            self._pipeline_cache = CachedObject(data, valid_until)

        # Now that we have a cached result, try to return the data for today.
        try:
            return data.loc[today]
        except KeyError:
            # This happens if no assets passed the pipeline screen on a given
            # day.
            return pd.DataFrame(index=[], columns=data.columns)

    def _run_pipeline(self, pipeline, start_date, chunksize):
        """
        Compute `pipeline`, providing values for at least `start_date`.

        Produces a DataFrame containing data for days between `start_date` and
        `end_date`, where `end_date` is defined by:

            `end_date = min(start_date + chunksize trading days,
                            simulation_end)`

        Returns
        -------
        (data, valid_until) : tuple (pd.DataFrame, pd.Timestamp)

        See Also
        --------
        PipelineEngine.run_pipeline
        """
        days = self.trading_environment.trading_days

        # Load data starting from the previous trading day...
        start_date_loc = days.get_loc(start_date)

        # ...continuing until either the day before the simulation end, or
        # until chunksize days of data have been loaded.
        sim_end = self.sim_params.last_close.normalize()
        end_loc = min(start_date_loc + chunksize, days.get_loc(sim_end))
        end_date = days[end_loc]

        return \
            self.engine.run_pipeline(pipeline, start_date, end_date), end_date

    ##################
    # End Pipeline API
    ##################

    @classmethod
    def all_api_methods(cls):
        """
        Return a list of all the TradingAlgorithm API methods.
        """
        return [
            fn for fn in itervalues(vars(cls))
            if getattr(fn, 'is_api_method', False)
        ]<|MERGE_RESOLUTION|>--- conflicted
+++ resolved
@@ -185,7 +185,6 @@
     """
 
     def __init__(self, *args, **kwargs):
-<<<<<<< HEAD
         """Initialize sids and other state variables.
 
         :Arguments:
@@ -225,8 +224,6 @@
                 Any asset identifiers that are not provided in the
                 equities_metadata, but will be traded by this TradingAlgorithm
         """
-=======
->>>>>>> 71f4e28e
         self.sources = []
 
         # List of trading controls to be used to validate orders.
